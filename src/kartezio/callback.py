from abc import ABC
from datetime import datetime
from enum import Enum
from typing import Dict
from uuid import uuid4

import matplotlib.pyplot as plt
import numpy as np
<<<<<<< HEAD
from codecarbon import EmissionsTracker
=======
from kartezio.core.components import dump_component
>>>>>>> d14c84af

from kartezio.helpers import Observer
from kartezio.utils.json_handler import json_write


def timestamp(ms=True):
    dt = datetime.now()
    if ms:
        return dt.microsecond
    return dt


def uuid():
    return str(uuid4())


def eventid():
    return f"{timestamp()}-{uuid()}".replace(" ", "-")


class Event:
    def __init__(
        self, iteration: int, name: str, content: Dict, force: bool = False
    ):
        self.iteration = iteration
        self.name = name
        self.content = content
        self.force = force

    class Events(Enum):
        NEW_PARENT = "on_new_parent"
        START_STEP = "on_step_start"
        END_STEP = "on_step_end"
        START_LOOP = "on_loop_start"
        END_LOOP = "on_loop_end"


class Callback(Observer, ABC):
    def __init__(self, frequency=1):
        self.frequency = frequency
        self.decoder = None

    def set_decoder(self, decoder):
        self.decoder = decoder

    def update(self, event: Event):
        if event.iteration % self.frequency != 0 and not event.force:
            return


        if event.name == Event.Events.START_LOOP:
            self.on_evolution_start(event.iteration, event.content)
        elif event.name == Event.Events.START_STEP:
            self.on_generation_start(event.iteration, event.content)
        elif event.name == Event.Events.END_STEP:
            self.on_generation_end(event.iteration, event.content)
        elif event.name == Event.Events.END_LOOP:
            self.on_evolution_end(event.iteration, event.content)
        elif event.name == Event.Events.NEW_PARENT:
            self.on_new_parent(event.iteration, event.content)

    def on_new_parent(self, iteration: int, content):
        pass

    def on_evolution_start(self, iteration: int, event_content):
        pass

    def on_generation_start(self, iteration: int, event_content):
        pass

    def on_generation_end(self, iteration: int, event_content):
        pass

    def on_evolution_end(self, iteration: int, event_content):
        pass


class CarbonCallback(Callback):
    def __init__(self):
        super().__init__()
        self.tracker = EmissionsTracker()

    def on_evolution_start(self, _, __):
        self.tracker.start()

    def on_evolution_end(self, _, __):
        self.tracker.stop()
        print(self.tracker.final_emissions_data)


class CallbackVerbose(Callback):
    def _compute_metrics(self, e_content):
        _, fitness, time = e_content.get_best_fitness()
        if time == 0:
            fps = "'inf' "
        else:
            fps = int(round(1.0 / time))
        return fitness, time, fps

    def on_generation_end(self, n, e_content):
        fitness, time, fps = self._compute_metrics(e_content)
        verbose = f"[G {n:06}] {fitness:.6f} {time:.6f}s {fps}fps"
        print(verbose)

    def on_evolution_end(self, n, e_content):
        fitness, time, fps = self._compute_metrics(e_content)
        verbose = f"[G {n:06}] {fitness:.6f} {time:.6f}s {fps}fps, loop done."
        print(verbose)


class CallbackSaveScores(Callback):
    def __init__(self, filename, dataset, preprocessing, fitness):
        super().__init__()
        self.filename = filename
        self.data = []
        self.fitness = fitness
        self.train_x = dataset.train_x
        self.train_y = dataset.train_y
        self.test_x = dataset.test_x
        self.test_y = dataset.test_y
        if preprocessing:
            self.train_x = preprocessing.call(self.train_x)
            self.test_x = preprocessing.call(self.test_x)

    def _add_new_line(self, iteration, event_content):
        genotype = event_content.individuals[0].genotype
        p_train = self.decoder.decode(genotype, self.train_x)[0]
        self.fitness.mode = "train"
        f_train = self.fitness.batch(self.train_y, [p_train])
        if self.test_x:
            p_test = self.decoder.decode(genotype, self.test_x)[0]
            self.fitness.mode = "test"
            f_test = self.fitness.batch(self.test_y, [p_test])
            self.fitness.mode = "train"
        else:
            f_test = np.nan
        self.data.append([float(iteration), float(f_train), float(f_test)])

    def on_new_parent(self, iteration, event_content):
        self._add_new_line(iteration, event_content)
        np.save(self.filename, np.array(self.data))

    def on_evolution_end(self, iteration, event_content):
        self._add_new_line(iteration, event_content)
        print(
            f"{self.filename} saved. {len(self.data)} lines, last = {self.data[-1]}"
        )
        data = np.array(self.data)
        plt.figure()
        plt.plot(data[:, 0], data[:, 1])
        plt.plot(data[:, 0], data[:, 2])
        plt.savefig(f"{self.filename}.png")


class CallbackSaveElite(Callback):
    def __init__(self, filename, dataset, preprocessing, fitness):
        super().__init__()
        self.filename = filename

        self.dataset = (dataset.__to_dict__() if type(dataset) != dict else dataset )
        self.decoder = None
        self.preprocessing = dump_component(preprocessing) if preprocessing != None else None
        self.fitness = dump_component(fitness)

    def set_decoder(self, decoder):
        self.decoder = dump_component(decoder)

    def on_new_parent(self, iteration, event_content):
        elite = event_content.individuals[0].genotype
        json_data = {
            "iteration": iteration,
            "dataset": self.dataset,
            "elite":elite.__to_dict__(),
            #     {"genotype":
            #     elite.__to_dict__()
            # # "chromosomes": {
            # #     chromo_key: {k: v.__to_dict__() for k, v in chromo_val.sequence.items()}
            # #     for chromo_key, chromo_val in elite._chromosomes.items()
            # #     }
            # },
            "preprocessing": self.preprocessing,
            "decoder": self.decoder,
            "fitness": self.fitness,
        }
        json_write(self.filename, json_data, indent=None)<|MERGE_RESOLUTION|>--- conflicted
+++ resolved
@@ -6,11 +6,8 @@
 
 import matplotlib.pyplot as plt
 import numpy as np
-<<<<<<< HEAD
 from codecarbon import EmissionsTracker
-=======
 from kartezio.core.components import dump_component
->>>>>>> d14c84af
 
 from kartezio.helpers import Observer
 from kartezio.utils.json_handler import json_write
