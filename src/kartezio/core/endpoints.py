--- conflicted
+++ resolved
@@ -4,12 +4,8 @@
 import cv2
 import numpy as np
 from kartezio.core.components import Endpoint, register
-<<<<<<< HEAD
-from kartezio.types import Matrix
-=======
 from kartezio.preprocessing import Resize
-from kartezio.types import TypeArray, TypeLabels
->>>>>>> d14c84af
+from kartezio.types import Matrix,TypeLabels
 from kartezio.vision.common import threshold_tozero
 from kartezio.vision.hough import circles_to_labels, hough_circles
 from kartezio.vision.watershed import (
@@ -343,13 +339,11 @@
 
     def __to_dict__(self) -> Dict:
         return {
-
             "args": {
                 "threshold": self.threshold,
             },
         }
 
-<<<<<<< HEAD
 
 test_endpoint = Endpoint.from_config(
     {
@@ -359,8 +353,6 @@
 )
 
 
-=======
->>>>>>> d14c84af
 @register(Endpoint)
 class HoughCircle(Endpoint):
     def __init__(
