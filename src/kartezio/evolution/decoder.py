--- conflicted
+++ resolved
@@ -53,7 +53,7 @@
             t: i for i, t in enumerate(self.chromosomes_infos.keys())
         }
         self.prototype = self.create_prototype()
-    # todo dict function to refine
+
     @classmethod
     def __from_dict__(cls, dict_infos: Dict) -> "Adapter":
         pass
@@ -216,16 +216,10 @@
                     node_outputs[chromosome_idx][edge] = MeanValue().call(
                         [x[edge]], []
                     )
-<<<<<<< HEAD
                 
                 """
                 node_outputs[chromosome_idx][edge] = x[edge]
-        self._x_to_output_map(genotype, phenotype, x, node_outputs)
-=======
-                else:
-                    node_outputs[chromosome_idx][edge] = x[edge]
         self._x_to_output_map(genotype, phenotype,chromosome, x, node_outputs)
->>>>>>> d14c84af
         y = [
             node_outputs[self.adapter.types_map[t]][c]
             for c, t in zip(outputs, self.adapter.returns)
@@ -279,16 +273,13 @@
                         else:
                             inputs.append(x[c])
                     else:
-<<<<<<< HEAD
+                        inputs.append(node_outputs[output_type][c])
                     """
                     if c < self.adapter.n_inputs:
                         inputs.append(x[c])
                     else:
-                        inputs.append(node_outputs[chromosome][c])
-
-=======
                         inputs.append(node_outputs[output_type][c])
->>>>>>> d14c84af
+
                 value = self.execute(type_index, function_index, inputs, p)
                 node_outputs[self.adapter.types_map[type_index]][
                     node_index
